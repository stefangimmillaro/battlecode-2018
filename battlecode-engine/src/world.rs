--- conflicted
+++ resolved
@@ -155,15 +155,11 @@
 }
 
 /// The full world of the Battlecode game.
-<<<<<<< HEAD
 ///
 /// The contents of the game world differ depending on whether it exists in the
 /// Teh Devs engine or the Player engine. Do not be concerned - this ensures
 /// that your player the visibility it's supposed to have!
-#[derive(Debug, Serialize, Deserialize, Clone)]
-=======
 #[derive(Debug, Serialize, Deserialize, Clone, PartialEq)]
->>>>>>> f75a443b
 pub struct GameWorld {
     /// The current round, starting at 1.
     round: Rounds,
@@ -381,7 +377,7 @@
     }
 
     /// Whether the location is within the vision range.
-    pub fn is_visible(&self, location: MapLocation) -> bool {
+    pub fn can_sense_location(&self, location: MapLocation) -> bool {
         if self.planet() != location.planet {
             return false;
         }
@@ -686,13 +682,8 @@
     }
 
     /// Creates and inserts a new unit into the game world, so that it can be
-<<<<<<< HEAD
     /// referenced by ID. Used for testing only!!!
-    fn create_unit(&mut self, team: Team, location: MapLocation,
-=======
-    /// referenced by ID.
     pub fn create_unit(&mut self, team: Team, location: MapLocation,
->>>>>>> f75a443b
                        unit_type: UnitType) -> Result<UnitID, Error> {
         let id = self.get_team_mut(team).id_generator.next_id();
         let level = self.get_team(team).research.get_level(&unit_type);
@@ -759,7 +750,7 @@
     ///
     /// * GameError::InvalidLocation - the location is outside the vision range.
     pub fn is_occupiable(&self, location: MapLocation) -> Result<bool, Error> {
-        if !self.is_visible(location) {
+        if !self.can_sense_location(location) {
             return Err(GameError::InvalidLocation)?;
         }
 
@@ -908,13 +899,13 @@
     /// starts research if it is the first in the queue.
     ///
     /// Returns whether the branch was successfully added.
-    pub fn queue_research(&mut self, branch: &Branch) -> bool {
-        self.my_research_mut().add_to_queue(branch)
+    pub fn queue_research(&mut self, branch: Branch) -> bool {
+        self.my_research_mut().add_to_queue(&branch)
     }
 
     /// Update the current research and process any completed upgrades.
     fn process_research(&mut self, team: Team) -> Result<(), Error> {
-        if let Some(branch) = self.get_team_mut(team).research.next_round()? {
+        if let Some(branch) = self.get_team_mut(team).research.end_round()? {
             for (_, unit) in self.get_planet_mut(Planet::Earth).units.iter_mut() {
                 if unit.unit_type() == branch {
                     unit.research()?;
@@ -1434,7 +1425,7 @@
     ///
     /// * GameError::InternalEngineError - something happened here...
     pub fn end_turn(&mut self) -> Result<(Player, bool), Error> {
-        let mut next_round = false;
+        let mut end_round = false;
         self.player_to_move = match self.player_to_move {
             Player { team: Team::Red, planet: Planet::Earth } => Player { team: Team::Blue, planet: Planet::Earth},
             Player { team: Team::Blue, planet: Planet::Earth } => Player { team: Team::Red, planet: Planet::Mars},
@@ -1442,11 +1433,11 @@
             Player { team: Team::Blue, planet: Planet::Mars } => {
                 // This is the last player to move, so we can advance to the next round.
                 self.end_round()?;
-                next_round = true;
+                end_round = true;
                 Player { team: Team::Red, planet: Planet::Earth}
             },
         };
-        Ok((self.player_to_move, next_round))
+        Ok((self.player_to_move, end_round))
     }
 
     pub fn end_round(&mut self) -> Result<(), Error> {
@@ -1454,10 +1445,10 @@
 
         // Update unit cooldowns.
         for unit in &mut self.get_planet_mut(Planet::Earth).units.values_mut() {
-            unit.next_round();
+            unit.end_round();
         }
         for unit in &mut self.get_planet_mut(Planet::Mars).units.values_mut() {
-            unit.next_round();
+            unit.end_round();
         }
 
         // Land rockets.
@@ -1483,7 +1474,7 @@
             Delta::Blink {mage_id, location} => self.blink(mage_id, location),
             Delta::Build {worker_id, blueprint_id} => self.build(worker_id, blueprint_id),
             Delta::Degarrison {structure_id, direction} => unimplemented!(),
-            Delta::Disintegrate {unit_id} => self.destroy_unit(unit_id),
+            Delta::Disintegrate {unit_id} => self.disintegrate_unit(unit_id),
             Delta::Garrison {structure_id, robot_id} => unimplemented!(),
             Delta::Harvest {worker_id, direction} => self.harvest(worker_id, direction),
             Delta::Heal {healer_id, target_robot_id} => self.heal(healer_id, target_robot_id),
@@ -1491,11 +1482,11 @@
             Delta::LaunchRocket {rocket_id, location} => self.launch_rocket(rocket_id, location),
             Delta::Move {robot_id, direction} => self.move_robot(robot_id, direction),
             Delta::Overcharge {healer_id, target_robot_id} => self.overcharge(healer_id, target_robot_id),
-            Delta::QueueResearch {team, branch} => unimplemented!(),
+            Delta::QueueResearch {branch} => { self.queue_research(branch); Ok(()) },
             Delta::QueueRobotProduction {factory_id, robot_type} => unimplemented!(),
             Delta::Repair {worker_id, structure_id} => unimplemented!(),
             Delta::Replicate {worker_id, direction} => self.replicate(worker_id, direction),
-            Delta::ResetResearchQueue {team} => unimplemented!(),
+            Delta::ResetResearchQueue => { self.reset_research(); Ok(()) },
             Delta::Nothing => Ok(()),
         }
     }
@@ -1597,8 +1588,8 @@
         }
 
         // Go forward two turns so that we're on Mars.
-        assert![world.next_turn().is_ok()];
-        assert![world.next_turn().is_ok()];
+        assert![world.end_turn().is_ok()];
+        assert![world.end_turn().is_ok()];
 
         // Force land the rocket.
         world.land_rocket(rocket, mars_loc).unwrap();
@@ -1635,21 +1626,21 @@
         // Rocket landing on a robot should destroy the robot.
         assert![world.can_launch_rocket(rocket_a, mars_loc_knight).unwrap()];
         assert![world.launch_rocket(rocket_a, mars_loc_knight).is_ok()];
-        assert![world.next_turn().is_ok()];
-        assert![world.next_turn().is_ok()];
+        assert![world.end_turn().is_ok()];
+        assert![world.end_turn().is_ok()];
         assert![world.land_rocket(rocket_a, mars_loc_knight).is_ok()];
         assert![world.my_unit(rocket_a).is_ok()];
-        assert![world.next_turn().is_ok()];
+        assert![world.end_turn().is_ok()];
         assert_err![world.my_unit(knight), GameError::NoSuchUnit];
 
         // Launch the rocket on Earth.
-        assert![world.next_turn().is_ok()];
+        assert![world.end_turn().is_ok()];
         assert![world.can_launch_rocket(rocket_b, mars_loc_factory).unwrap()];
         assert![world.launch_rocket(rocket_b, mars_loc_factory).is_ok()];
 
         // Go forward two turns so that we're on Mars.
-        assert![world.next_turn().is_ok()];
-        assert![world.next_turn().is_ok()];
+        assert![world.end_turn().is_ok()];
+        assert![world.end_turn().is_ok()];
 
         // Rocket landing on a factory should destroy both units.
         assert![world.land_rocket(rocket_b, mars_loc_factory).is_ok()];
@@ -1729,21 +1720,17 @@
         assert![world.launch_rocket(rocket, landing_loc).is_ok()];
 
         // Go forward two turns so that we're on Mars.
-        assert![world.next_turn().is_ok()];
-        assert![world.next_turn().is_ok()];
+        assert![world.end_turn().is_ok()];
+        assert![world.end_turn().is_ok()];
         assert![world.land_rocket(rocket, landing_loc).is_ok()];
 
         // Cannot degarrison in the same round. But can after one turn.
         assert![!world.can_degarrison_rocket(rocket, Direction::North).unwrap()];
         assert_err![world.degarrison_rocket(rocket, Direction::North), GameError::InvalidAction];
-        assert![world.next_round().is_ok()];
+        assert![world.end_round().is_ok()];
 
         // Correct degarrisoning.
-<<<<<<< HEAD
         assert![world.can_degarrison_rocket(rocket, Direction::North).unwrap()];
-=======
-        world.end_round().unwrap();
->>>>>>> f75a443b
         assert![world.degarrison_rocket(rocket, Direction::North).is_ok()];
 
         // Cannot degarrison into an occupied square.
