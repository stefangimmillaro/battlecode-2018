--- conflicted
+++ resolved
@@ -1,4 +1,3 @@
-<<<<<<< HEAD
 //! Units are player-controlled entities that can perform certain
 //! game actions, depending on their type.
 
@@ -236,6 +235,7 @@
     cannot_attack_range: u32,
     countdown: u32,
     target_location: Option<MapLocation>,
+    is_sniping: bool,
 
     // Mage special ability.
     explode_multiplier: Percent,
@@ -286,6 +286,7 @@
             cannot_attack_range: 10,
             countdown: 0,
             target_location: None,
+            is_sniping: false,
             explode_multiplier: 100,
             self_heal_amount: 1,
             factory_unit_type: None,
@@ -381,6 +382,16 @@
         } else {
             Err(GameError::InappropriateUnitType)?
         }
+    }
+
+    /// Whether the unit has the location within range.
+    pub fn is_within_range(&self, range: u32, location: MapLocation) -> bool {
+        let current  = match self.location() {
+            OnMap(loc) => loc,
+            _ => { return false; },
+        };
+
+        range >= current.distance_squared_to(location)
     }
 
     // ************************************************************************
@@ -512,6 +523,77 @@
     }
 
     // ************************************************************************
+    // *************************** ABILITY METHODS *****************************
+    // ************************************************************************
+    
+    /// Whether a unit's ability is unlocked.
+    pub fn is_ability_unlocked(&self) -> bool {
+        self.is_ability_unlocked
+    }
+
+    /// The unit's ability range.
+    pub fn ability_range(&self) -> u32 {
+        self.ability_range
+    }
+
+    /// The unit's target location. 
+    pub fn target_location(&self) -> Option<MapLocation> {
+        self.target_location
+    }
+
+    /// Whether the unit is sniping.
+    pub fn is_sniping(&self) -> bool {
+        self.is_sniping
+    }
+
+    /// The countdown for ranger's snipe.
+    pub fn countdown(&self) -> u32 {
+        self.countdown
+    }
+
+    /// The ability heat.
+    /// 
+    /// Errors if the unit is not a robot.
+    pub fn ability_heat(&self) -> Result<u32, Error>{
+        self.ok_if_robot()?;
+        Ok(self.ability_heat)
+    }
+
+    /// Ok if unit can use ability.
+    ///
+    /// Errors if the unit is not a robot, has insufficient research level
+    /// or if unit is a worker.
+    pub fn ok_if_ability(&self) -> Result<(), Error> {
+        self.ok_if_robot()?;
+        if !self.is_ability_unlocked() {
+            Err(GameError::InvalidResearchLevel)?
+        }
+
+        if self.unit_type == Worker {
+            Err(GameError::InappropriateUnitType)?
+        }
+
+        Ok(())
+    }
+
+    /// Whether the unit can use its ability. The unit's ability heat must 
+    /// be lower than the maximum heat to act. 
+    ///
+    /// Errors if the unit is not a robot
+    pub fn is_ability_ready(&self) -> Result<bool, Error> {
+        Ok(self.ability_heat()? < MAX_HEAT_TO_ACT)
+    }
+
+    /// Resets a unit's ability cooldown.
+    /// 
+    /// Errors if the unit is not a robot. 
+    pub fn reset_ability_cooldown(&mut self) -> Result<(), Error> {
+        self.ok_if_robot()?; 
+        self.ability_heat = MIN_HEAT;
+        Ok(())
+    }
+
+    // ************************************************************************
     // *************************** WORKER METHODS *****************************
     // ************************************************************************
 
@@ -555,17 +637,134 @@
     // *************************** KNIGHT METHODS *****************************
     // ************************************************************************
 
+    /// Ok if the unit can javelin. 
+    /// 
+    /// Errors if the unit is not a knight, or has insufficient research level
+    pub fn ok_if_javelin(&self) -> Result<(), Error> {
+        self.ok_if_unit_type(Knight)?;
+        Ok(self.ok_if_ability()?)
+    }
+
+    /// Updates the unit as if it has javelined.
+    /// 
+    /// Errors if the unit is not a knight, or not ready to javelin.
+    pub fn javelin(&mut self) -> Result<(i32), Error> {
+        self.ok_if_javelin()?;
+        if self.is_ability_ready()? {
+            self.ability_heat += self.ability_cooldown;
+            Ok(self.damage)
+        } else {
+            Err(GameError::InvalidAction)?
+        }
+    }
+
     // ************************************************************************
     // *************************** RANGER METHODS *****************************
     // ************************************************************************
 
+    /// Ok if the unit can snipe
+    /// 
+    /// Errors if the unit is not a ranger, or has insufficient research level
+    pub fn ok_if_snipe(&self) -> Result<(), Error> {
+        self.ok_if_unit_type(Ranger)?;
+        Ok(self.ok_if_ability()?)
+    }
+
+    /// Whether the unit is ready to process sniping.
+    ///
+    /// Errors if the unit is not ready to snipe.
+    pub fn is_process_snipe_ready(&self) -> Result<bool, Error> {
+        Ok(self.is_ability_ready()? 
+        && self.is_sniping() 
+        && self.countdown() == 0
+        && self.target_location().is_some())
+    }
+
+    /// Updates the unit as if it has begun sniping. The unit's ability heat 
+    /// does not increase until it has sniped.
+    ///
+    /// Errors if the unit is not a ranger, or not ready to begin sniping. 
+    pub fn begin_snipe(&mut self, location: MapLocation) -> Result<(), Error> {
+        self.ok_if_snipe()?;
+        if self.is_ability_ready()? {
+            self.movement_heat = u32::max_value();
+            self.attack_heat = u32::max_value();
+            self.target_location = Some(location);
+            self.countdown = MAX_RANGER_COUNTDOWN;
+            self.is_sniping = true;
+            Ok(())
+        } else {
+            Err(GameError::InvalidAction)?
+        }
+    }
+
+    /// Updates the unit as if it has sniped.
+    ///
+    /// Errors if the unit is not a ranger, or not ready to process snipe.
+    pub fn process_snipe(&mut self) -> Result<Option<MapLocation>, Error> {
+        self.ok_if_snipe()?;
+        if self.is_process_snipe_ready()? {
+            self.attack_heat = MIN_HEAT;
+            self.movement_heat = MIN_HEAT;
+            self.ability_heat += self.ability_cooldown;
+            self.is_sniping = false;
+            Ok(self.target_location())
+        } else {
+            Err(GameError::InvalidAction)?
+        }
+    }
+
     // ************************************************************************
     // **************************** MAGE METHODS ******************************
     // ************************************************************************
 
+    /// Ok if the unit can blink.
+    /// 
+    /// Errors if the unit is not a mage, or insufficient research level. 
+    pub fn ok_if_blink(&self) -> Result<(), Error> {
+        self.ok_if_unit_type(Mage)?;
+        Ok(self.ok_if_ability()?)
+    }
+
+    /// Updates the unit as if it has blinked.
+    /// 
+    /// Errors if the unit is not a mage, or not ready to blink.
+    pub fn blink(&mut self, location: MapLocation) 
+                 -> Result<(), Error> {
+        self.ok_if_blink()?;
+        if self.is_ability_ready()? {
+            self.ability_heat += self.ability_cooldown;
+            self.location = OnMap(location); 
+            Ok(())
+        } else {
+            Err(GameError::InvalidAction)?
+        }
+    }
+
     // ************************************************************************
     // *************************** HEALER METHODS *****************************
     // ************************************************************************
+
+    /// Ok if the unit can overcharge
+    /// 
+    /// Errors if the unit is not a healer.
+    pub fn ok_if_overcharge(&self) -> Result<(), Error> {
+        self.ok_if_unit_type(Healer)?;
+        Ok(self.ok_if_ability()?)
+    }
+
+    /// Updates the unit as if it has overcharged.
+    /// 
+    /// Errors if the unit is not a healer, or not ready to overcharge.
+    pub fn overcharge(&mut self) -> Result<(), Error> {
+        self.ok_if_overcharge()?;
+        if  self.is_ability_ready()? {
+            self.ability_heat += self.ability_cooldown;
+            Ok(())
+        } else {
+            Err(GameError::InvalidAction)?
+        }
+    }
 
     // ************************************************************************
     // ************************* STRUCTURE METHODS ****************************
@@ -590,7 +789,7 @@
     /// Whether the structure can load a unit. The structure must have enough
     /// space.
     ///
-    /// Errors if the unit is not a structure.
+    /// Errors if the unit is not a rocket or robot is not a robot.
     pub fn can_load(&self) -> Result<bool, Error> {
         self.ok_if_structure()?;
         Ok(self.garrison()?.len() < self.max_capacity()?)
@@ -602,6 +801,7 @@
     /// Errors if this unit is not a structure, or it cannot load.
     pub fn load(&mut self, id: UnitID) -> Result<(), Error> {
         if self.can_load()? {
+            self.ok_if_structure()?;
             self.garrison.push(id);
             Ok(())
         } else {
@@ -814,6 +1014,7 @@
     pub fn end_round(&mut self) {
         self.movement_heat -= cmp::min(HEAT_LOSS_PER_ROUND, self.movement_heat);
         self.attack_heat -= cmp::min(HEAT_LOSS_PER_ROUND, self.attack_heat);
+        self.countdown -= cmp::min(COUNTDOWN_PER_ROUND, self.countdown);
     }
 }
 
@@ -892,7 +1093,107 @@
 
     #[test]
     fn test_combat() {
-
+    }
+
+    #[test]
+    fn test_special_abilities() {
+        let loc = MapLocation::new(Planet::Earth, 0, 0); 
+
+        // Worker and Rocket cannot use ability
+        let worker = Unit::new(1, Team::Red, Worker, 0, OnMap(loc)).unwrap();
+        assert!(worker.ok_if_ability().is_err());
+        let rocket = Unit::new(1, Team::Red, Worker, 0, OnMap(loc)).unwrap();
+        assert!(rocket.ok_if_ability().is_err());
+
+
+        // Other units can use ability.
+        let knight = Unit::new(1, Team::Red, Knight, 3, OnMap(loc)).unwrap();
+        assert!(knight.ok_if_ability().is_ok());
+        let ranger = Unit::new(1, Team::Red, Knight, 3, OnMap(loc)).unwrap();
+        assert!(ranger.ok_if_ability().is_ok());
+        let mage = Unit::new(1, Team::Red, Knight, 3, OnMap(loc)).unwrap();
+        assert!(mage.ok_if_ability().is_ok());
+        let healer = Unit::new(1, Team::Red, Knight, 3, OnMap(loc)).unwrap();
+        assert!(healer.ok_if_ability().is_ok());
+
+        // Unit cannot use ability when ability heat >= max heat to act 
+        let mut ranger = Unit::new(1, Team::Red, Ranger, 3, OnMap(loc)).unwrap();
+        ranger.ability_heat = MAX_HEAT_TO_ACT;
+        assert!(!ranger.is_ability_ready().unwrap());
+        ranger.ability_heat = MAX_HEAT_TO_ACT + 10;
+        assert!(!ranger.is_ability_ready().unwrap());
+    }
+
+    #[test]
+    fn test_knight() {
+        let loc = MapLocation::new(Planet::Earth, 0, 0);
+
+        // Javelin should fail if unit is not a knight
+        let mut worker = Unit::new(1, Team::Red, Worker, 0, OnMap(loc)).unwrap();
+        assert!(worker.ok_if_javelin().is_err());
+        assert!(worker.javelin().is_err());
+    }
+
+    #[test]
+    fn test_ranger() {
+        let loc_a = MapLocation::new(Planet::Earth, 0, 0);
+        let loc_b = MapLocation::new(Planet::Earth, 0, 1);
+
+        // Sniping should fail if unit is not a ranger
+        let mut worker = Unit::new(1, Team::Red, Worker, 0, OnMap(loc_a)).unwrap();
+        assert!(worker.ok_if_snipe().is_err());
+
+        // Begin sniping
+        let mut ranger = Unit::new(1, Team::Red, Ranger, 3, OnMap(loc_a)).unwrap();
+        assert!(ranger.ok_if_snipe().is_ok());
+        assert!(ranger.begin_snipe(loc_b).is_ok());
+        assert!(ranger.process_snipe().is_err());
+        assert_eq!(ranger.target_location().unwrap(), loc_b);
+
+        // Ranger can begin sniping at anytime as long as ability heat < max heat to act
+        assert!(ranger.begin_snipe(loc_b).is_ok());
+
+        // Process sniping
+        let rounds = 200;
+        for round in 0..rounds {
+            ranger.end_round();
+        }
+        assert!(ranger.process_snipe().is_ok());
+    }
+
+    #[test]
+    fn test_mage() {
+        let loc_a = MapLocation::new(Planet::Earth, 0, 0);
+        let loc_b = MapLocation::new(Planet::Earth, 0, 1);
+
+        // Blinking moves mage to new location 
+        let mut mage = Unit::new(1, Team::Red, Mage, 4, OnMap(loc_a)).unwrap();
+        assert!(mage.blink(loc_b).is_ok());
+        assert_eq!(mage.location(), OnMap(loc_b));
+    
+        // Blinking should fail if unit is not a mage
+        let mut worker = Unit::new(1, Team::Red, Worker, 0, OnMap(loc_a)).unwrap();
+        assert!(worker.ok_if_blink().is_err());
+        assert!(worker.blink(loc_b).is_err());
+    }
+
+    #[test]
+    fn test_healer() {
+        let loc = MapLocation::new(Planet::Earth, 0, 0);
+
+        // Overcharging should fail if unit is not a healer
+        let mut worker = Unit::new(1, Team::Red, Worker, 0, OnMap(loc)).unwrap();
+        assert!(worker.ok_if_overcharge().is_err());
+        assert!(worker.overcharge().is_err());
+
+        // Healer canfnot overcharge if it has insufficient research level.
+        let mut healer = Unit::new(1, Team::Red, Healer, 0, OnMap(loc)).unwrap();
+        assert!(healer.ok_if_overcharge().is_err());
+
+        // Healer can overcharge if it has unlocked ability.
+        let mut healer = Unit::new(1, Team::Red, Healer, 3, OnMap(loc)).unwrap();
+        assert!(healer.ok_if_overcharge().is_ok());
+        assert!(healer.overcharge().is_ok());
     }
 
     #[test]
@@ -947,6 +1248,7 @@
         let loc = MapLocation::new(Planet::Earth, 0, 0);
         let adjacent_loc = loc.add(Direction::North);
         let mars_loc = MapLocation::new(Planet::Mars, 0, 0);
+        let adjacent_mars_loc = mars_loc.add(Direction::North);
 
         let mut rocket = Unit::new(1, Team::Red, Rocket, 0, OnMap(loc)).unwrap();
         let mut robot = Unit::new(2, Team::Red, Mage, 0, OnMap(adjacent_loc)).unwrap();
@@ -994,6 +1296,7 @@
         assert!(!rocket.can_unload_unit().unwrap());
 
         // Load too many units
+        let robot = Unit::new(0, Team::Red, Mage, 0, OnMap(adjacent_mars_loc)).unwrap();
         for i in 0..rocket.max_capacity().unwrap() {
             assert!(rocket.can_load().unwrap(), "failed to load unit {}", i);
             assert!(rocket.load(0).is_ok());
@@ -1032,1201 +1335,4 @@
         assert_eq!(unit_b.harvest_amount().unwrap(), 4);
         assert_eq!(unit_b.build_health().unwrap(), 6);
     }
-}
-=======
-//! game actions, depending on their type.o
-
-use failure::Error;
-use std::cmp;
-
-use super::constants::*;
-use super::error::GameError;
-use super::location::*;
-use super::research::Level;
-use super::world::Team;
-use unit::UnitType::*;
-use unit::Location::*;
-
-/// Percentage.
-pub type Percent = u32;
-
-/// The ID of an unit is assigned when the unit is spawned.
-pub type UnitID = u32;
-
-/// The public version of the unit. Contains all the unit's stats but none of
-/// the action. The other team can see everything in the unit info.
-#[derive(Debug, Clone, Copy, Serialize, Deserialize, PartialEq, Eq, Hash)]
-pub struct UnitInfo {
-    /// The unique ID of the unit.
-    pub id: UnitID,
-    /// The team the unit is on.
-    pub team: Team,
-    /// The type of the unit.
-    pub unit_type: UnitType,
-    /// The current location of the unit.
-    pub location: Location,
-    /// The current health of the unit.
-    pub health: u32,
-}
-
-/// The different unit types, which include factories, rockets, and the robots.
-#[derive(Debug, Clone, Copy, Serialize, Deserialize, PartialEq, Eq, Hash)]
-pub enum UnitType {
-    /// Workers are the foundation of the civilization.
-    Worker,
-    /// Knights are a melee unit that is strong in numbers.
-    Knight,
-    /// Rangers are a ranged unit with good all-around combat.
-    Ranger,
-    /// Mages are a fragile but specialized ranged unit for large areas.
-    Mage,
-    /// Healers are a suport unit that can heal other units.
-    Healer,
-    /// Factories are the hub for producing combative robots.
-    Factory,
-    /// Rockets are the only unit that can move between planets.
-    Rocket,
-}
-
-impl UnitType {
-    /// List all the unit types.
-    pub fn all() -> Vec<UnitType> {
-        vec![
-            Worker,
-            Knight,
-            Ranger,
-            Mage,
-            Healer,
-            Factory,
-            Rocket,
-        ]
-    }
-
-    /// Return the default stats of the given unit type.
-    fn default(&self) -> Unit {
-        match *self {
-            Worker => Unit {
-                unit_type: Worker,
-                health: 100,
-                max_health: 100,
-                damage: 0,
-                attack_range: 0,
-                vision_range: 50,
-                movement_cooldown: 20,
-                attack_cooldown: 0,
-                ..Default::default()
-            },
-            Knight => Unit {
-                unit_type: Knight,
-                health: 250,
-                max_health: 250,
-                damage: 100,
-                attack_range: 1,
-                vision_range: 50,
-                movement_cooldown: 15,
-                attack_cooldown: 20,
-                ability_cooldown: 75,
-                ability_range: 10,
-                ..Default::default()
-            },
-            Ranger => Unit {
-                unit_type: Ranger,
-                health: 200,
-                max_health: 200,
-                damage: 70,
-                attack_range: 50,
-                vision_range: 70,
-                movement_cooldown: 20,
-                attack_cooldown: 20,
-                ability_cooldown: 150,
-                ability_range: 10,
-                ..Default::default()
-            },
-            Mage => Unit {
-                unit_type: Mage,
-                health: 100,
-                max_health: 100,
-                damage: 150,
-                attack_range: 30,
-                vision_range: 30,
-                movement_cooldown: 20,
-                attack_cooldown: 20,
-                ability_cooldown: 100,
-                ability_range: 5,
-                ..Default::default()
-            },
-            Healer => Unit {
-                unit_type: Healer,
-                health: 100,
-                max_health: 100,
-                damage: -10,
-                attack_range: 30,
-                vision_range: 50,
-                movement_cooldown: 25,
-                attack_cooldown: 10,
-                ability_cooldown: 50,
-                ability_range: 30,
-                ..Default::default()
-            },
-            Factory => Unit {
-                unit_type: Factory,
-                health: 1000 / 4,
-                max_health: 1000,
-                ..Default::default()
-            },
-            Rocket => Unit {
-                unit_type: Rocket,
-                health: 200 / 4,
-                max_health: 200,
-                ..Default::default()
-            },
-        }
-    }
-}
-
-/// A single unit in the game and its controller. Actions can be performed on
-/// this unit.
-#[derive(Debug, Clone, Serialize, Deserialize, PartialEq, Eq)]
-pub struct Unit {
-    // All units.
-    id: UnitID,
-    team: Team,
-    level: Level,
-    unit_type: UnitType,
-    location: Location,
-    health: u32,
-    movement_heat: u32,
-    attack_heat: u32,
-    max_health: u32,
-
-    // All robots.
-    damage: i32,
-    attack_range: u32,
-    vision_range: u32,
-    movement_cooldown: u32,
-    attack_cooldown: u32,
-
-    /// The special ability for each non-worker robot:
-    /// Javelin, Snipe, Blink, Overcharge.
-    is_ability_unlocked: bool,
-    ability_heat: u32,
-    ability_cooldown: u32,
-    ability_range: u32,
-
-    // Factories and rockets.
-    is_built: bool,
-    max_capacity: usize,
-    garrison: Vec<UnitID>,
-
-    // Worker special ability.
-    build_health: u32,
-    harvest_amount: u32,
-    has_harvested: bool,
-
-    // Knight special ability.
-    defense_per_robot: Percent,
-
-    // Ranger special ability.
-    cannot_attack_range: u32,
-    countdown: u32,
-    target_location: Option<MapLocation>,
-    is_sniping: bool,
-
-    // Mage special ability.
-    explode_multiplier: Percent,
-
-    // Healer special ability.
-    self_heal_amount: u32,
-
-    // Factory special ability.
-    production_queue: Vec<UnitType>,
-
-    // Rocket special ability.
-    is_used: bool,
-    travel_time_multiplier: Percent,
-}
-
-impl Default for Unit {
-    fn default() -> Unit {
-        Unit {
-            id: 0,
-            health: 0,
-            location: Unknown,
-            max_health: 0,
-            team: Team::Red,
-            unit_type: Worker,
-
-            level: 0,
-            movement_heat: 0,
-            attack_heat: 0,
-            damage: 0,
-            attack_range: 0,
-            vision_range: 0,
-            movement_cooldown: 0,
-            attack_cooldown: 0,
-
-            is_ability_unlocked: false,
-            ability_heat: 0,
-            ability_cooldown: 0,
-            ability_range: 0,
-
-            is_built: false,
-            max_capacity: 8,
-            garrison: vec![],
-            build_health: 5,
-            harvest_amount: 3,
-            has_harvested: false,
-            defense_per_robot: 1,
-            cannot_attack_range: 10,
-            countdown: 0,
-            target_location: None,
-            is_sniping: false,
-            explode_multiplier: 100,
-            self_heal_amount: 1,
-            production_queue: vec![],
-            is_used: false,
-            travel_time_multiplier: 100,
-        }
-    }
-}
-
-impl Unit {
-    /// Create a new unit of the given type.
-    pub fn new(id: UnitID,
-               team: Team,
-               unit_type: UnitType,
-               level: Level,
-               location: MapLocation) -> Result<Unit, Error> {
-        let mut unit = unit_type.default();
-        unit.id = id;
-        unit.team = team;
-        unit.location = OnMap(location);
-
-        for _ in 0..level {
-            unit.research()?;
-        }
-        Ok(unit)
-    }
-
-    /// The public version of the unit.
-    pub fn info(&self) -> UnitInfo {
-        UnitInfo {
-            id: self.id,
-            team: self.team,
-            unit_type: self.unit_type,
-            location: self.location,
-            health: self.health,
-        }
-    }
-
-    // ************************************************************************
-    // ***************************** GENERAL METHODS **************************
-    // ************************************************************************
-
-    /// The unique ID of a unit.
-    pub fn id(&self) -> UnitID {
-        self.id
-    }
-
-    /// The team the unit belongs to.
-    pub fn team(&self) -> Team {
-        self.team
-    }
-
-    /// The unit type.
-    pub fn unit_type(&self) -> UnitType {
-        self.unit_type
-    }
-
-    /// The unit vision range.
-    pub fn vision_range(&self) -> u32 {
-        self.vision_range
-    }
-
-    // ************************************************************************
-    // *************************** HELPER METHODS *****************************
-    // ************************************************************************
-
-    /// Ok if the unit is a robot. Errors otherwise.
-    fn ok_if_robot(&self) -> Result<(), Error> {
-        match self.unit_type {
-            Worker => Ok(()),
-            Knight => Ok(()),
-            Ranger => Ok(()),
-            Mage   => Ok(()),
-            Healer => Ok(()),
-            _ => Err(GameError::InappropriateUnitType)?,
-        }
-    }
-
-    /// Ok if the unit is a structure. Errors otherwise.
-    fn ok_if_structure(&self) -> Result<(), Error> {
-        match self.unit_type {
-            Rocket  => Ok(()),
-            Factory => Ok(()),
-            _ => Err(GameError::InappropriateUnitType)?,
-        }
-    }
-
-    /// Ok if the unit is the given type. Errors otherwise.
-    fn ok_if_unit_type(&self, unit_type: UnitType) -> Result<(), Error> {
-        if self.unit_type == unit_type {
-            Ok(())
-        } else {
-            Err(GameError::InappropriateUnitType)?
-        }
-    }
-
-    /// Whether the unit has the location within range.
-    pub fn is_within_range(&self, range: u32, location: MapLocation) -> bool {
-        let current  = match self.location() {
-            OnMap(loc) => loc,
-            _ => { return false; },
-        };
-
-        range >= current.distance_squared_to(location)
-    }
-
-    // ************************************************************************
-    // ************************** MOVEMENT METHODS ****************************
-    // ************************************************************************
-
-    /// The location of the unit.
-    pub fn location(&self) -> Location {
-        self.location
-    }
-
-    /// The movement heat.
-    ///
-    /// Errors if the unit is not a robot.
-    pub fn movement_heat(&self) -> Result<u32, Error> {
-        self.ok_if_robot()?;
-        Ok(self.movement_heat)
-    }
-
-    /// The movement cooldown.
-    ///
-    /// Errors if the unit is not a robot.
-    pub fn movement_cooldown(&self) -> Result<u32, Error> {
-        self.ok_if_robot()?;
-        Ok(self.movement_cooldown)
-    }
-
-    /// Whether the unit is ready to move. The movement heat must be lower than
-    /// the maximum heat to attack.
-    ///
-    /// Errors if the unit is not a robot.
-    pub fn is_move_ready(&self) -> Result<bool, Error> {
-        Ok(self.movement_heat()? < MAX_HEAT_TO_ACT)
-    }
-
-    /// Updates the unit's location as it if has moved, and increases the
-    /// movement heat.
-    /// 
-    /// Errors if the unit is not a robot, or not ready to move.
-    pub fn move_to(&mut self, location: MapLocation)
-                   -> Result<(), Error> {
-        if self.is_move_ready()? {
-            self.movement_heat += self.movement_cooldown;
-            self.location = OnMap(location);
-            Ok(())
-        } else {
-            Err(GameError::InvalidAction)?
-        }
-    }
-
-    /// Whether the unit is adjacent to the location.
-    pub fn is_adjacent_to(&self, location: Location) -> bool {
-        let loc_a = match self.location() {
-            OnMap(loc) => loc,
-            _ => { return false; },
-        };
-        let loc_b = match location {
-            OnMap(loc) => loc,
-            _ => { return false; },
-        };
-        loc_a.is_adjacent_to(loc_b)
-    }
-
-    // ************************************************************************
-    // *************************** COMBAT METHODS *****************************
-    // ************************************************************************
-
-    /// The current health.
-    pub fn health(&self) -> u32 {
-        self.health
-    }
-
-    /// The maximum health.
-    pub fn max_health(&self) -> u32 {
-        self.max_health
-    }
-
-    /// The attack heat.
-    ///
-    /// Errors if the unit is not a robot.
-    pub fn attack_heat(&self) -> Result<u32, Error> {
-        self.ok_if_robot()?;
-        Ok(self.attack_heat)
-    }
-
-    /// The attack cooldown.
-    ///
-    /// Errors if the unit is not a robot.
-    pub fn attack_cooldown(&self) -> Result<u32, Error> {
-        self.ok_if_robot()?;
-        Ok(self.attack_cooldown)
-    }
-
-    /// Whether the unit is ready to attack. The attack heat must be lower than
-    /// the maximum heat to act.
-    ///
-    /// Errors if the unit is not a robot.
-    pub fn is_attack_ready(&self) -> Result<bool, Error> {
-        Ok(self.attack_heat()? < MAX_HEAT_TO_ACT)
-    }
-
-    /// The damage inflicted by the robot during a normal attack.
-    ///
-    /// Errors if the unit is not a robot.
-    pub fn damage(&self) -> Result<i32, Error> {
-        self.ok_if_robot()?;
-        Ok(self.damage)
-    }
-
-    /// Updates the unit as if it has attacked, and increases the attack heat.
-    /// Returns the damage done.
-    ///
-    /// Errors if the unit is not a robot, or not ready to attack.
-    pub fn attack(&mut self) -> Result<i32, Error> {
-        if self.is_attack_ready()? {
-            self.attack_heat += self.attack_cooldown;
-            Ok(self.damage)
-        } else {
-            Err(GameError::InvalidAction)?
-        }
-    }
-
-    /// Take the amount of damage given, returning true if the unit has died.
-    /// Returns false if the unit is still alive.
-    pub fn take_damage(&mut self, damage: i32) -> bool {
-        // TODO: Knight damage resistance??
-        self.health -= cmp::min(damage, self.health as i32) as u32;
-        self.health == 0
-    }
-
-    // ************************************************************************
-    // *************************** ABILITY METHODS *****************************
-    // ************************************************************************
-    
-    /// Whether a unit's ability is unlocked.
-    pub fn is_ability_unlocked(&self) -> bool {
-        self.is_ability_unlocked
-    }
-
-    /// The unit's ability range.
-    pub fn ability_range(&self) -> u32 {
-        self.ability_range
-    }
-
-    /// The unit's target location. 
-    pub fn target_location(&self) -> Option<MapLocation> {
-        self.target_location
-    }
-
-    /// Whether the unit is sniping.
-    pub fn is_sniping(&self) -> bool {
-        self.is_sniping
-    }
-
-    /// The countdown for ranger's snipe.
-    pub fn countdown(&self) -> u32 {
-        self.countdown
-    }
-
-    /// The ability heat.
-    /// 
-    /// Errors if the unit is not a robot.
-    pub fn ability_heat(&self) -> Result<u32, Error>{
-        self.ok_if_robot()?;
-        Ok(self.ability_heat)
-    }
-
-    /// Ok if unit can use ability.
-    ///
-    /// Errors if the unit is not a robot, has insufficient research level
-    /// or if unit is a worker.
-    pub fn ok_if_ability(&self) -> Result<(), Error> {
-        self.ok_if_robot()?;
-        if !self.is_ability_unlocked() {
-            Err(GameError::InvalidResearchLevel)?
-        }
-
-        if self.unit_type == Worker {
-            Err(GameError::InappropriateUnitType)?
-        }
-
-        Ok(())
-    }
-
-    /// Whether the unit can use its ability. The unit's ability heat must 
-    /// be lower than the maximum heat to act. 
-    ///
-    /// Errors if the unit is not a robot
-    pub fn is_ability_ready(&self) -> Result<bool, Error> {
-        Ok(self.ability_heat()? < MAX_HEAT_TO_ACT)
-    }
-
-    /// Resets a unit's ability cooldown.
-    /// 
-    /// Errors if the unit is not a robot. 
-    pub fn reset_ability_cooldown(&mut self) -> Result<(), Error> {
-        self.ok_if_robot()?; 
-        self.ability_heat = MIN_HEAT;
-        Ok(())
-    }
-
-    // ************************************************************************
-    // *************************** WORKER METHODS *****************************
-    // ************************************************************************
-
-    /// The health restored when building or repairing a factory or rocket.
-    ///
-    /// Errors if the unit is not a worker.
-    pub fn build_health(&self) -> Result<u32, Error> {
-        self.ok_if_unit_type(Worker)?;
-        Ok(self.build_health)
-    }
-
-    /// The maximum amount of karbonite harvested from a deposit in one turn.
-    ///
-    /// Errors if the unit is not a worker.
-    pub fn harvest_amount(&self) -> Result<u32, Error> {
-        self.ok_if_unit_type(Worker)?;
-        Ok(self.harvest_amount)
-    }
-
-    /// Whether the unit can harvest.
-    ///
-    /// Errors if the unit is not a worker.
-    pub fn can_harvest(&self) -> Result<bool, Error> {
-        self.ok_if_unit_type(Worker)?;
-        Ok(!self.has_harvested)
-    }
-
-    /// Updates the unit as if it has harvested from a location.
-    ///
-    /// Errors if the unit is not a worker, or not ready to harvest.
-    pub fn harvest(&mut self) -> Result<(), Error> {
-        if self.can_harvest()? {
-            self.has_harvested = true;
-            Ok(())
-        } else {
-            Err(GameError::InvalidAction)?
-        }
-    }
-
-    // ************************************************************************
-    // *************************** KNIGHT METHODS *****************************
-    // ************************************************************************
-
-    /// Ok if the unit can javelin. 
-    /// 
-    /// Errors if the unit is not a knight, or has insufficient research level
-    pub fn ok_if_javelin(&self) -> Result<(), Error> {
-        self.ok_if_unit_type(Knight)?;
-        Ok(self.ok_if_ability()?)
-    }
-
-    /// Updates the unit as if it has javelined.
-    /// 
-    /// Errors if the unit is not a knight, or not ready to javelin.
-    pub fn javelin(&mut self) -> Result<(i32), Error> {
-        self.ok_if_javelin()?;
-        if self.is_ability_ready()? {
-            self.ability_heat += self.ability_cooldown;
-            Ok(self.damage)
-        } else {
-            Err(GameError::InvalidAction)?
-        }
-    }
-
-    // ************************************************************************
-    // *************************** RANGER METHODS *****************************
-    // ************************************************************************
-
-    /// Ok if the unit can snipe
-    /// 
-    /// Errors if the unit is not a ranger, or has insufficient research level
-    pub fn ok_if_snipe(&self) -> Result<(), Error> {
-        self.ok_if_unit_type(Ranger)?;
-        Ok(self.ok_if_ability()?)
-    }
-
-    /// Whether the unit is ready to process sniping.
-    ///
-    /// Errors if the unit is not ready to snipe.
-    pub fn is_process_snipe_ready(&self) -> Result<bool, Error> {
-        Ok(self.is_ability_ready()? 
-        && self.is_sniping() 
-        && self.countdown() == 0
-        && self.target_location().is_some())
-    }
-
-    /// Updates the unit as if it has begun sniping. The unit's ability heat 
-    /// does not increase until it has sniped.
-    ///
-    /// Errors if the unit is not a ranger, or not ready to begin sniping. 
-    pub fn begin_snipe(&mut self, location: MapLocation) -> Result<(), Error> {
-        self.ok_if_snipe()?;
-        if self.is_ability_ready()? {
-            self.movement_heat = u32::max_value();
-            self.attack_heat = u32::max_value();
-            self.target_location = Some(location);
-            self.countdown = MAX_RANGER_COUNTDOWN;
-            self.is_sniping = true;
-            Ok(())
-        } else {
-            Err(GameError::InvalidAction)?
-        }
-    }
-
-    /// Updates the unit as if it has sniped.
-    ///
-    /// Errors if the unit is not a ranger, or not ready to process snipe.
-    pub fn process_snipe(&mut self) -> Result<Option<MapLocation>, Error> {
-        self.ok_if_snipe()?;
-        if self.is_process_snipe_ready()? {
-            self.attack_heat = MIN_HEAT;
-            self.movement_heat = MIN_HEAT;
-            self.ability_heat += self.ability_cooldown;
-            self.is_sniping = false;
-            Ok(self.target_location())
-        } else {
-            Err(GameError::InvalidAction)?
-        }
-    }
-
-    // ************************************************************************
-    // **************************** MAGE METHODS ******************************
-    // ************************************************************************
-
-    /// Ok if the unit can blink.
-    /// 
-    /// Errors if the unit is not a mage, or insufficient research level. 
-    pub fn ok_if_blink(&self) -> Result<(), Error> {
-        self.ok_if_unit_type(Mage)?;
-        Ok(self.ok_if_ability()?)
-    }
-
-    /// Updates the unit as if it has blinked.
-    /// 
-    /// Errors if the unit is not a mage, or not ready to blink.
-    pub fn blink(&mut self, location: MapLocation) 
-                 -> Result<(), Error> {
-        self.ok_if_blink()?;
-        if self.is_ability_ready()? {
-            self.ability_heat += self.ability_cooldown;
-            self.location = OnMap(location); 
-            Ok(())
-        } else {
-            Err(GameError::InvalidAction)?
-        }
-    }
-
-    // ************************************************************************
-    // *************************** HEALER METHODS *****************************
-    // ************************************************************************
-
-    /// Ok if the unit can overcharge
-    /// 
-    /// Errors if the unit is not a healer.
-    pub fn ok_if_overcharge(&self) -> Result<(), Error> {
-        self.ok_if_unit_type(Healer)?;
-        Ok(self.ok_if_ability()?)
-    }
-
-    /// Updates the unit as if it has overcharged.
-    /// 
-    /// Errors if the unit is not a healer, or not ready to overcharge.
-    pub fn overcharge(&mut self) -> Result<(), Error> {
-        self.ok_if_overcharge()?;
-        if  self.is_ability_ready()? {
-            self.ability_heat += self.ability_cooldown;
-            Ok(())
-        } else {
-            Err(GameError::InvalidAction)?
-        }
-    }
-
-    // ************************************************************************
-    // ************************* STRUCTURE METHODS ****************************
-    // ************************************************************************
-
-    /// The max capacity of a structure.
-    ///
-    /// Errors if the unit is not a structure.
-    pub fn max_capacity(&self) -> Result<usize, Error> {
-        self.ok_if_structure()?;
-        Ok(self.max_capacity)
-    }
-
-    /// Returns the units in the structure's garrison.
-    ///
-    /// Errors if the unit is not a structure.
-    pub fn garrison(&self) -> Result<Vec<UnitID>, Error> {
-        self.ok_if_structure()?;
-        Ok(self.garrison.clone())
-    }
-
-    /// Whether the structure can load a unit. The unit must be ready to move
-    /// and adjacent to the structure. The structure must have enough space.
-    ///
-    /// Errors if the unit is not a rocket or robot is not a robot.
-    pub fn can_load(&self, robot: &Unit) -> Result<bool, Error> {
-        Ok(robot.is_move_ready()?
-            && self.garrison()?.len() < self.max_capacity()?
-            && self.team == robot.team
-            && self.is_adjacent_to(robot.location()))
-    }
-
-    /// Updates the structure as if it has loaded a unit inside its garrison.
-    /// Adds the unit ID to the garrison.
-    ///
-    /// Errors if this unit is not a structure, or it cannot load.
-    pub fn load(&mut self, id: UnitID) -> Result<(), Error> {
-        if self.garrison()?.len() < self.max_capacity()? {
-            self.ok_if_structure()?;
-            self.garrison.push(id);
-            Ok(())
-        } else {
-            Err(GameError::InvalidAction)?
-        }
-    }
-
-    /// Whether the structure can unload a unit. The structure must be on a
-    /// planet and it must have at least one unit to unload. Does not check
-    /// whether the unit is ready to move.
-    ///
-    /// Errors if the unit is not a structure.
-    pub fn can_unload_unit(&self) -> Result<bool, Error> {
-        match self.location() {
-            OnMap(_) => Ok(self.garrison()?.len() > 0),
-            _ => Ok(false),
-        }
-    }
-
-    /// Updates the structure as if it has unloaded a single unit from the
-    /// structure, returning the unit ID.
-    ///
-    /// Errors if the unit is not a structure, or it cannot unload.
-    pub fn unload_unit(&mut self) -> Result<UnitID, Error> {
-        if self.can_unload_unit()? {
-            Ok(self.garrison.remove(0))
-        } else {
-            Err(GameError::InvalidAction)?
-        }
-    }
-
-    // ************************************************************************
-    // ************************** FACTORY METHODS *****************************
-    // ************************************************************************
-
-    // ************************************************************************
-    // *************************** ROCKET METHODS *****************************
-    // ************************************************************************
-
-    /// Whether the rocket has already been used.
-    ///
-    /// Errors if the unit is not a rocket.
-    pub fn is_rocket_used(&self) -> Result<bool, Error> {
-        self.ok_if_unit_type(Rocket)?;
-        Ok(self.is_used)
-    }
-
-    /// Whether the rocket can launch. It must not be used and it must
-    /// currently be on a planet.
-    ///
-    /// Errors if the unit is not a rocket.
-    pub fn can_launch_rocket(&mut self) -> Result<bool, Error> {
-        match self.location {
-            OnMap(_) => Ok(!self.is_rocket_used()?),
-            _ => Ok(false),
-        }
-    }
-
-    /// Updates the rocket as if it has launched by changing its location and
-    /// marking it as used.
-    ///
-    /// Errors if the unit is not a rocket.
-    pub fn launch_rocket(&mut self) -> Result<(), Error> {
-        if self.can_launch_rocket()? {
-            self.location = InSpace;
-            self.is_used = true;
-            Ok(())
-        } else {
-            Err(GameError::InvalidAction)?
-        }
-    }
-
-    /// Updates the rocket's location as if it has landed.
-    ///
-    /// Errors if the unit is not a rocket, or if it cannot be landed.
-    pub fn land_rocket(&mut self, location: MapLocation) -> Result<(), Error> {
-        if self.location == InSpace {
-            self.ok_if_unit_type(Rocket)?;
-            self.location = OnMap(location);
-            Ok(())
-        } else {
-            Err(GameError::InvalidAction)?
-        }
-    }
-
-    /// Boards a rocket. The unit must be ready to move.
-    pub fn board_rocket(&mut self, rocket_id: UnitID) -> Result<(), Error> {
-        if self.is_move_ready()? {
-            self.movement_heat += self.movement_cooldown;
-            self.location = InGarrison(rocket_id);
-            Ok(())
-        } else {
-            Err(GameError::InvalidAction)?
-        }
-    }
-
-    // ************************************************************************
-    // **************************** OTHER METHODS *****************************
-    // ************************************************************************
-
-    /// The current research level.
-    pub fn research_level(&self) -> Level {
-        self.level
-    }
-
-    /// Research the next level.
-    pub fn research(&mut self) -> Result<(), Error> {
-        match self.unit_type {
-            Worker => match self.level {
-                0 => { self.harvest_amount += 1; },
-                1 => { self.build_health += 1; },
-                2 => { self.build_health += 1; },
-                3 => { self.build_health += 3; },
-                _ => Err(GameError::InvalidResearchLevel)?,
-            },
-            Knight => match self.level {
-                0 => { self.defense_per_robot += 1; },
-                1 => { self.defense_per_robot += 1; },
-                2 => { self.is_ability_unlocked = true; },
-                _ => Err(GameError::InvalidResearchLevel)?,
-            },
-            Ranger => match self.level {
-                0 => { self.movement_cooldown -= 5; },
-                1 => { self.vision_range += 30; },
-                2 => { self.is_ability_unlocked = true; },
-                _ => Err(GameError::InvalidResearchLevel)?,
-            },
-            Mage => match self.level {
-                0 => { self.damage += 15; },
-                1 => { self.damage += 15; },
-                2 => { self.explode_multiplier += 50; },
-                3 => { self.is_ability_unlocked = true; },
-                _ => Err(GameError::InvalidResearchLevel)?,
-            },
-            Healer => match self.level {
-                0 => { self.damage -= 2; },
-                1 => { self.damage -= 5; },
-                2 => { self.is_ability_unlocked = true; },
-                _ => Err(GameError::InvalidResearchLevel)?,
-            },
-            Rocket => match self.level {
-                // TODO: rocket unlocking
-                0 => { self.is_ability_unlocked = true; },
-                1 => { self.travel_time_multiplier -= 20; },
-                2 => { self.max_capacity += 4; },
-                _ => Err(GameError::InvalidResearchLevel)?,
-            },
-            Factory => Err(GameError::InvalidResearchLevel)?,
-        }
-        self.level += 1;
-        Ok(())
-    }
-
-    /// Process the end of the round.
-    pub fn end_round(&mut self) {
-        self.movement_heat -= cmp::min(HEAT_LOSS_PER_ROUND, self.movement_heat);
-        self.attack_heat -= cmp::min(HEAT_LOSS_PER_ROUND, self.attack_heat);
-        self.countdown -= cmp::min(COUNTDOWN_PER_ROUND, self.countdown);
-    }
-}
-
-#[cfg(test)]
-mod tests {
-    use super::*;
-
-    #[test]
-    fn test_movement() {
-        let loc_a = MapLocation::new(Planet::Earth, 0, 0);
-        let loc_b = MapLocation::new(Planet::Earth, 1, 1);
-        let mut unit = Unit::new(1, Team::Red, Healer, 0, loc_a).unwrap();
-        assert_eq!(unit.location(), OnMap(loc_a));
-        assert_gt!(unit.movement_cooldown().unwrap(), 0);
-        assert!(unit.is_move_ready().unwrap());
-        assert_eq!(unit.location(), OnMap(loc_a));
-        assert_eq!(unit.movement_heat().unwrap(), 0);
-
-        // Move to a location, and fail to move immediately after.
-        assert!(unit.move_to(loc_b).is_ok());
-        assert!(!unit.is_move_ready().unwrap());
-        assert!(unit.move_to(loc_a).is_err());
-        assert_eq!(unit.location(), OnMap(loc_b));
-
-        // Wait one round, and fail to move again.
-        unit.end_round();
-        assert!(unit.movement_heat().unwrap() > MAX_HEAT_TO_ACT);
-        assert!(!unit.is_move_ready().unwrap());
-        assert!(unit.move_to(loc_a).is_err());
-        assert_eq!(unit.location(), OnMap(loc_b));
-
-        // Wait one more round, and succesfully move.
-        unit.end_round();
-        assert!(unit.movement_heat().unwrap() < MAX_HEAT_TO_ACT);
-        assert!(unit.is_move_ready().unwrap());
-        assert!(unit.move_to(loc_a).is_ok());
-        assert_eq!(unit.location(), OnMap(loc_a));
-    }
-
-    #[test]
-    fn test_is_adjacent_to() {
-        let loc_a = MapLocation::new(Planet::Earth, 0, 0);
-        let loc_b = MapLocation::new(Planet::Earth, 1, 1);
-        let loc_c = MapLocation::new(Planet::Earth, 1, 2);
-
-        let unit_a = Unit::new(1, Team::Red, Ranger, 0, loc_a).unwrap();
-        let unit_b = Unit::new(2, Team::Red, Worker, 0, loc_b).unwrap();
-        let unit_c = Unit::new(3, Team::Red, Mage, 0, loc_c).unwrap();
-
-        // B is adjacent to both A and C, but A is not adjacent to C.
-        assert!(unit_a.is_adjacent_to(unit_b.location()));
-        assert!(unit_b.is_adjacent_to(unit_a.location()));
-        assert!(unit_c.is_adjacent_to(unit_b.location()));
-        assert!(unit_b.is_adjacent_to(unit_c.location()));
-        assert!(!unit_a.is_adjacent_to(unit_c.location()));
-        assert!(!unit_c.is_adjacent_to(unit_a.location()));
-    }
-
-    #[test]
-    fn test_movement_error() {
-        let loc = MapLocation::new(Planet::Earth, 0, 0);
-        let adjacent_loc = MapLocation::new(Planet::Earth, 1, 0);
-
-        let mut factory = Unit::new(1, Team::Red, Factory, 0, loc).unwrap();
-        assert!(factory.movement_heat().is_err());
-        assert!(factory.movement_cooldown().is_err());
-        assert!(factory.is_move_ready().is_err());
-        assert!(factory.move_to(adjacent_loc).is_err());
-
-        let mut rocket = Unit::new(1, Team::Red, Rocket, 0, loc).unwrap();
-        assert!(rocket.movement_heat().is_err());
-        assert!(rocket.movement_cooldown().is_err());
-        assert!(rocket.is_move_ready().is_err());
-        assert!(rocket.move_to(adjacent_loc).is_err());
-    }
-
-    #[test]
-    fn test_combat() {
-    }
-
-    #[test]
-    fn test_special_abilities() {
-        let loc = MapLocation::new(Planet::Earth, 0, 0); 
-
-        // Worker and Rocket cannot use ability
-        let worker = Unit::new(1, Team::Red, Worker, 0, loc).unwrap();
-        assert!(worker.ok_if_ability().is_err());
-        let rocket = Unit::new(1, Team::Red, Worker, 0, loc).unwrap();
-        assert!(rocket.ok_if_ability().is_err());
-
-
-        // Other units can use ability.
-        let knight = Unit::new(1, Team::Red, Knight, 3, loc).unwrap();
-        assert!(knight.ok_if_ability().is_ok());
-        let ranger = Unit::new(1, Team::Red, Knight, 3, loc).unwrap();
-        assert!(ranger.ok_if_ability().is_ok());
-        let mage = Unit::new(1, Team::Red, Knight, 3, loc).unwrap();
-        assert!(mage.ok_if_ability().is_ok());
-        let healer = Unit::new(1, Team::Red, Knight, 3, loc).unwrap();
-        assert!(healer.ok_if_ability().is_ok());
-
-        // Unit cannot use ability when ability heat >= max heat to act 
-        let mut ranger = Unit::new(1, Team::Red, Ranger, 3, loc).unwrap();
-        ranger.ability_heat = MAX_HEAT_TO_ACT;
-        assert!(!ranger.is_ability_ready().unwrap());
-        ranger.ability_heat = MAX_HEAT_TO_ACT + 10;
-        assert!(!ranger.is_ability_ready().unwrap());
-    }
-
-    #[test]
-    fn test_knight() {
-        let loc = MapLocation::new(Planet::Earth, 0, 0);
-
-        // Javelin should fail if unit is not a knight
-        let mut worker = Unit::new(1, Team::Red, Worker, 0, loc).unwrap();
-        assert!(worker.ok_if_javelin().is_err());
-        assert!(worker.javelin().is_err());
-    }
-
-    #[test]
-    fn test_ranger() {
-        let loc_a = MapLocation::new(Planet::Earth, 0, 0);
-        let loc_b = MapLocation::new(Planet::Earth, 0, 1);
-
-        // Sniping should fail if unit is not a ranger
-        let mut worker = Unit::new(1, Team::Red, Worker, 0, loc_a).unwrap();
-        assert!(worker.ok_if_snipe().is_err());
-
-        // Begin sniping
-        let mut ranger = Unit::new(1, Team::Red, Ranger, 3, loc_a).unwrap();
-        assert!(ranger.ok_if_snipe().is_ok());
-        assert!(ranger.begin_snipe(loc_b).is_ok());
-        assert!(ranger.process_snipe().is_err());
-        assert_eq!(ranger.target_location().unwrap(), loc_b);
-
-        // Ranger can begin sniping at anytime as long as ability heat < max heat to act
-        assert!(ranger.begin_snipe(loc_b).is_ok());
-
-        // Process sniping
-        let rounds = 200;
-        for round in 0..rounds {
-            ranger.end_round();
-        }
-        assert!(ranger.process_snipe().is_ok());
-    }
-
-    #[test]
-    fn test_mage() {
-        let loc_a = MapLocation::new(Planet::Earth, 0, 0);
-        let loc_b = MapLocation::new(Planet::Earth, 0, 1);
-
-        // Blinking moves mage to new location 
-        let mut mage = Unit::new(1, Team::Red, Mage, 4, loc_a).unwrap();
-        assert!(mage.blink(loc_b).is_ok());
-        assert_eq!(mage.location(), OnMap(loc_b));
-    
-        // Blinking should fail if unit is not a mage
-        let mut worker = Unit::new(1, Team::Red, Worker, 0, loc_a).unwrap();
-        assert!(worker.ok_if_blink().is_err());
-        assert!(worker.blink(loc_b).is_err());
-    }
-
-    #[test]
-    fn test_healer() {
-        let loc = MapLocation::new(Planet::Earth, 0, 0);
-
-        // Overcharging should fail if unit is not a healer
-        let mut worker = Unit::new(1, Team::Red, Worker, 0, loc).unwrap();
-        assert!(worker.ok_if_overcharge().is_err());
-        assert!(worker.overcharge().is_err());
-
-        // Healer canfnot overcharge if it has insufficient research level.
-        let mut healer = Unit::new(1, Team::Red, Healer, 0, loc).unwrap();
-        assert!(healer.ok_if_overcharge().is_err());
-
-        // Healer can overcharge if it has unlocked ability.
-        let mut healer = Unit::new(1, Team::Red, Healer, 3, loc).unwrap();
-        assert!(healer.ok_if_overcharge().is_ok());
-        assert!(healer.overcharge().is_ok());
-    }
-
-    #[test]
-    fn test_rockets() {
-        let loc = MapLocation::new(Planet::Earth, 0, 0);
-        let adjacent_loc = loc.add(Direction::North);
-        let mars_loc = MapLocation::new(Planet::Mars, 0, 0);
-        let adjacent_mars_loc = mars_loc.add(Direction::North);
-
-        let mut rocket = Unit::new(1, Team::Red, Rocket, 0, loc).unwrap();
-        let mut robot = Unit::new(2, Team::Red, Mage, 0, adjacent_loc).unwrap();
-
-        // Rocket accessor methods should fail on a robot.
-        assert!(robot.max_capacity().is_err());
-        assert!(robot.is_rocket_used().is_err());
-        assert!(robot.garrison().is_err());
-        assert!(robot.load(0).is_err());
-        assert!(robot.can_launch_rocket().is_err());
-        assert!(robot.launch_rocket().is_err());
-        assert!(robot.land_rocket(loc).is_err());
-        assert!(robot.can_unload_unit().is_err());
-        assert!(robot.unload_unit().is_err());
-
-        // Check accessor methods on the rocket.
-        assert!(rocket.max_capacity().unwrap() > 0);
-        assert!(!rocket.is_rocket_used().unwrap());
-        assert_eq!(rocket.garrison().unwrap().len(), 0);
-        assert!(rocket.can_load(&robot).unwrap());
-        assert!(!rocket.can_unload_unit().unwrap());
-        assert!(rocket.can_launch_rocket().unwrap());
-
-        // The rocket cannot land.
-        assert!(rocket.land_rocket(mars_loc).is_err());
-
-        // Load a unit and launch into space.
-        assert!(rocket.load(robot.id()).is_ok());
-        assert_eq!(rocket.garrison().unwrap(), vec![robot.id()]);
-        assert!(rocket.can_unload_unit().unwrap());
-
-        assert_eq!(rocket.launch_rocket().unwrap(), ());
-        assert_eq!(rocket.location(), InSpace);
-        assert!(rocket.is_rocket_used().unwrap());
-
-        // Proceed a round, then land the rocket.
-        robot.end_round();
-        rocket.end_round();
-        assert_eq!(rocket.land_rocket(mars_loc).unwrap(), ());
-        assert_eq!(rocket.location(), OnMap(mars_loc));
-
-        // Unload the unit.
-        assert!(rocket.can_unload_unit().unwrap());
-        assert_eq!(rocket.unload_unit().unwrap(), robot.id());
-        assert!(!rocket.can_unload_unit().unwrap());
-
-        // Load too many units
-        let robot = Unit::new(0, Team::Red, Mage, 0, adjacent_mars_loc).unwrap();
-        for i in 0..rocket.max_capacity().unwrap() {
-            assert!(rocket.can_load(&robot).unwrap(), "failed to load unit {}", i);
-            assert!(rocket.load(0).is_ok());
-        }
-        assert!(!rocket.can_load(&robot).unwrap());
-        assert!(rocket.load(0).is_err());
-    }
-
-    #[test]
-    fn test_research() {
-        // Create a unit and check that its basic fields are correct.
-        let loc = MapLocation::new(Planet::Earth, 0, 0);
-        let mut unit_a = Unit::new(1, Team::Red, Worker, 0, loc).unwrap();
-        assert_eq!(unit_a.id(), 1);
-        assert_eq!(unit_a.team(), Team::Red);
-        assert_eq!(unit_a.unit_type(), Worker);
-
-        // Upgrade it twice and check its stats have been updated.
-        assert_eq!(unit_a.research_level(), 0);
-        assert_eq!(unit_a.harvest_amount().unwrap(), 3);
-        assert_eq!(unit_a.build_health().unwrap(), 5);
-
-        unit_a.research().unwrap();
-        assert_eq!(unit_a.research_level(), 1);
-        assert_eq!(unit_a.harvest_amount().unwrap(), 4);
-        assert_eq!(unit_a.build_health().unwrap(), 5);
-
-        unit_a.research().unwrap();
-        assert_eq!(unit_a.research_level(), 2);
-        assert_eq!(unit_a.harvest_amount().unwrap(), 4);
-        assert_eq!(unit_a.build_health().unwrap(), 6);
-
-        // Create a unit with a default level above 0, and check its stats.
-        let unit_b = Unit::new(2, Team::Red, Worker, 2, loc).unwrap();
-        assert_eq!(unit_b.research_level(), 2);
-        assert_eq!(unit_b.harvest_amount().unwrap(), 4);
-        assert_eq!(unit_b.build_health().unwrap(), 6);
-    }
-}
->>>>>>> ad5d4f14
+}