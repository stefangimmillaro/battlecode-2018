--- conflicted
+++ resolved
@@ -197,17 +197,7 @@
     Rocket(RocketInfo),
 }
 
-<<<<<<< HEAD
-impl Default for UnitInfo {
-    fn default() -> UnitInfo {
-        Knight(KnightInfo {})
-    }
-}
-
-/// Generic info for a single unit, and the associated specific info.
-=======
 /// A single unit in the game.
->>>>>>> 280d50f4
 #[derive(Debug, Clone, Serialize, Deserialize, PartialEq, Eq)]
 pub struct Unit {
     /// The unique ID of a unit.
@@ -229,18 +219,6 @@
 }
 
 impl Unit {
-<<<<<<< HEAD
-    pub fn new(id: UnitID,
-               team: Team,
-               max_health: u32,
-               location: location::MapLocation,
-               health: u32,
-               unit_info: UnitInfo) -> Unit {
-        Unit {
-            id, team, max_health, location, health, unit_info
-        }
-    }
-=======
     /// Create a new unit of the given type.
     pub fn new(id: UnitID, team: Team, location: MapLocation,
                unit_info: UnitInfo) -> Unit {
@@ -253,7 +231,6 @@
             Factory(ref info) => info.max_health,
             Rocket(ref info) => info.max_health,
         };
->>>>>>> 280d50f4
 
         Unit {
             id: id,
